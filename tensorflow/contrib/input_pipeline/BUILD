--- conflicted
+++ resolved
@@ -2,16 +2,7 @@
 #   Contains ops to build an input pipeline for tensorflow.
 #   APIs here are meant to evolve over time.
 
-<<<<<<< HEAD
-=======
-licenses(["notice"])  # Apache 2.0
-
-exports_files(["LICENSE"])
-
-package(default_visibility = ["//visibility:public"])
-
 load("//tensorflow:tensorflow.bzl", "py_test")
->>>>>>> ff5aec54
 load(
     "//tensorflow:tensorflow.bzl",
     "tf_cc_tests",
