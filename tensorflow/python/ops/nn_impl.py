--- conflicted
+++ resolved
@@ -196,18 +196,12 @@
       targets * -log(sigmoid(logits)) +
           (1 - targets) * -log(1 - sigmoid(logits))
 
-<<<<<<< HEAD
-  A value `pos_weights > 1` decreases the false negative count, hence increasing the recall.
-  Conversely setting `pos_weights < 1` decreases the false positive count and increases the precision.
-  This can be seen from the fact that `pos_weight` is introduced as a multiplicative coefficient for the positive targets term 
-=======
   A value `pos_weights > 1` decreases the false negative count, hence increasing
   the recall.
   Conversely setting `pos_weights < 1` decreases the false positive count and
   increases the precision.
   This can be seen from the fact that `pos_weight` is introduced as a
   multiplicative coefficient for the positive targets term
->>>>>>> ad07a86d
   in the loss expression:
 
       targets * -log(sigmoid(logits)) * pos_weight +
